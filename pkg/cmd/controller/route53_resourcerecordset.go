--- conflicted
+++ resolved
@@ -55,7 +55,6 @@
 	return record, nil
 }
 
-<<<<<<< HEAD
 func (r *ResourceRecordSet) create(a *albIngress, lb *LoadBalancer) error {
 	// If a record pre-exists, delete it.
 	existing := lookupExistingRecord(lb.hostname)
@@ -63,11 +62,6 @@
 		r.CurrentResourceRecordSet = existing
 		r.delete(a, lb)
 	}
-=======
-func (r *ResourceRecordSet) create(a *ALBIngress, lb *LoadBalancer) error {
-	// attempt a delete first, if hostname doesn't exist, it'll return
-	r.delete(a, lb)
->>>>>>> 7695a5dd
 
 	err := r.modify(lb, route53.RRTypeA, "UPSERT")
 	if err != nil {
